--- conflicted
+++ resolved
@@ -83,365 +83,17 @@
         return self._prolog_engine
 
     @property
-    def domain_classifier(self):
-        """Lazy-load domain classifier neural model"""
-        if not hasattr(self, '_domain_classifier'):
-            try:
-                import torch
-                model_path = self.config.MODELS_DIR / "domain_classifier" / "model.pt"
-                if model_path.exists():
-                    self._domain_classifier = DomainClassifier(self.config)
-                    self._domain_classifier.load_state_dict(torch.load(model_path, map_location='cpu'))
-                    self._domain_classifier.eval()
-                    logger.info("Domain classifier loaded successfully")
-                else:
-                    logger.warning(f"Domain classifier model not found at {model_path}")
-                    self._domain_classifier = None
-            except Exception as e:
-                logger.error(f"Failed to load domain classifier: {e}")
-                self._domain_classifier = None
-        return self._domain_classifier
-
-    @property
-    def eligibility_predictor(self):
-        """Lazy-load eligibility predictor neural model"""
-        if not hasattr(self, '_eligibility_predictor'):
-            try:
-                import torch
-                model_path = self.config.MODELS_DIR / "eligibility_predictor" / "model.pt"
-                if model_path.exists():
-                    self._eligibility_predictor = EligibilityPredictor(self.config)
-                    self._eligibility_predictor.load_state_dict(torch.load(model_path, map_location='cpu'))
-                    self._eligibility_predictor.eval()
-                    logger.info("Eligibility predictor loaded successfully")
-                else:
-                    logger.warning(f"Eligibility predictor model not found at {model_path}")
-                    self._eligibility_predictor = None
-            except Exception as e:
-                logger.error(f"Failed to load eligibility predictor: {e}")
-                self._eligibility_predictor = None
-        return self._eligibility_predictor
-
-    @property
-    def tokenizer(self):
-        """Lazy-load tokenizer for neural models"""
-        if not hasattr(self, '_tokenizer'):
-            try:
-                self._tokenizer = AutoTokenizer.from_pretrained(self.config.MODEL_CONFIG['base_model'])
-                logger.info("Tokenizer loaded successfully")
-            except Exception as e:
-                logger.error(f"Failed to load tokenizer: {e}")
-                self._tokenizer = None
-        return self._tokenizer
-
-    def _run_neural_predictions(self, query: str) -> Dict[str, Any]:
-        """Run neural predictions for domain classification and eligibility."""
+    def legal_scraper(self) -> LegalDataScraper: # Add scraper property
+        """Lazy-load legal data scraper"""
+        if self._legal_scraper is None:
+            self._legal_scraper = LegalDataScraper(self.config)
+        return self._legal_scraper
+    
+    def update_legal_knowledge(self) -> Dict[str, Any]: # New method for scraping
+        """Update legal knowledge from external sources using the scraper."""
+        logger.info("Starting legal knowledge update...")
         try:
-            # Check if neural models are available
-            if self.domain_classifier is None or self.eligibility_predictor is None or self.tokenizer is None:
-                logger.warning("Neural models not available, using fallback")
-                return {
-                    'domains': ['general_legal_aid'],
-                    'eligibility_probability': 0.5,
-                    'confidence': 0.5,
-                    'method': 'fallback',
-                    'available': False
-                }
-            
-            import torch
-            
-            # Tokenize input
-            inputs = self.tokenizer(
-                query, 
-                return_tensors='pt', 
-                truncation=True, 
-                padding=True, 
-                max_length=self.config.MODEL_CONFIG.get('max_length', 512)
-            )
-            
-            with torch.no_grad():
-                # Domain classification
-                domain_outputs = self.domain_classifier(**inputs)
-                domain_logits = domain_outputs['logits']
-                domain_probs = torch.sigmoid(domain_logits).cpu().numpy()[0]
-<<<<<<< HEAD
-                predicted_domains = [
-                    self.config.ENTITY_CONFIG['domains'][i]
-                    for i in range(len(domain_probs))
-                    if domain_probs[i] > 0.5
-                ]
-                domain_confidence = float(domain_probs.max()) if predicted_domains else 0.5
-=======
-                
-                # Get predicted domains (threshold > 0.5)
-                domain_names = self.config.ENTITY_CONFIG.get('domains', ['general_legal_aid'])
-                predicted_domains = [
-                    domain_names[i] for i, prob in enumerate(domain_probs) 
-                    if prob > 0.5 and i < len(domain_names)
-                ]
-                
-                if not predicted_domains:
-                    predicted_domains = ['general_legal_aid']  # Fallback
->>>>>>> f63cb0c5
-                
-                # Eligibility prediction
-                eligibility_outputs = self.eligibility_predictor(**inputs)
-                eligibility_logits = eligibility_outputs['logits']
-<<<<<<< HEAD
-                eligibility_prob = torch.sigmoid(eligibility_logits).cpu().numpy().item()  # FIXED LINE: Use .item()
-                eligibility_confidence = float(eligibility_prob)
-                
-                # Combine results
-                confidence = (domain_confidence + eligibility_confidence) / 2
-                return {
-                    'domains': predicted_domains if predicted_domains else ['general_legal_aid'],
-                    'eligibility_probability': eligibility_prob,
-                    'confidence': confidence,
-=======
-                eligibility_prob = torch.sigmoid(eligibility_logits).cpu().numpy()[0][0]
-                
-                # Calculate confidence (distance from 0.5)
-                neural_confidence = abs(eligibility_prob - 0.5) * 2
-                
-                return {
-                    'domains': predicted_domains,
-                    'domain_probabilities': domain_probs.tolist(),
-                    'eligibility_probability': float(eligibility_prob),
-                    'confidence': float(neural_confidence),
->>>>>>> f63cb0c5
-                    'method': 'neural',
-                    'available': True
-                }
-                
-        except Exception as e:
-            logger.error(f"Neural prediction failed: {e}")
-            return {
-                'domains': ['general_legal_aid'],
-                'eligibility_probability': 0.5,
-                'confidence': 0.3,
-                'method': 'error_fallback',
-                'available': False,
-                'error': str(e)
-            }
-<<<<<<< HEAD
-    
-    def _run_prolog_analysis(self, entities: Dict[str, Any], neural_prediction: Dict[str, Any]) -> Any:
-        """Run Prolog analysis informed by neural predictions."""
-        try:
-            # Use neural-predicted domains to inform Prolog analysis
-            predicted_domains = neural_prediction.get('domains', ['general_legal_aid'])
-            
-            # Run comprehensive legal analysis with domain hints
-            analysis_result = self.prolog_engine.comprehensive_legal_analysis(
-                entities, 
-                domains=predicted_domains
-            )
-            
-            return analysis_result
-            
-        except Exception as e:
-            logger.error(f"Prolog analysis failed: {e}")
-            # Return a fallback result
-            from .prolog_engine import LegalReasoning
-            return LegalReasoning(
-                case_id=f"fallback_{datetime.now().strftime('%H%M%S')}",
-                eligible=False,
-                confidence=0.3,
-                primary_reason=f"Analysis failed: {e}",
-                detailed_reasoning=[],
-                applicable_rules=[],
-                legal_citations=[],
-                method='prolog_fallback'
-            )
-    
-    def _fuse_predictions(self, neural_prediction: Dict[str, Any], prolog_analysis: Any) -> Dict[str, Any]:
-        """Fuse neural and Prolog predictions into final decision."""
-        try:
-            neural_eligible = neural_prediction.get('eligibility_probability', 0.5) > 0.5
-            neural_confidence = neural_prediction.get('confidence', 0.5)
-            
-            prolog_eligible = prolog_analysis.eligible
-            prolog_confidence = prolog_analysis.confidence
-            
-            # Fusion strategies
-            if neural_prediction.get('available', False):
-                # Both systems agree
-                if neural_eligible == prolog_eligible:
-                    final_eligible = neural_eligible
-                    final_confidence = (neural_confidence + prolog_confidence) / 2
-                    explanation = f"Both neural and symbolic reasoning agree: {prolog_analysis.primary_reason}"
-                    fusion_method = "agreement"
-                # Disagreement - trust Prolog for rule-based cases, neural for complex patterns
-                else:
-                    if prolog_confidence > neural_confidence:
-                        final_eligible = prolog_eligible
-                        final_confidence = prolog_confidence * 0.9  # Slight penalty for disagreement
-                        explanation = f"Symbolic reasoning preferred: {prolog_analysis.primary_reason}"
-                        fusion_method = "prolog_preferred"
-                    else:
-                        final_eligible = neural_eligible
-                        final_confidence = neural_confidence * 0.9
-                        explanation = f"Neural prediction preferred (confidence: {neural_confidence:.2f})"
-                        fusion_method = "neural_preferred"
-            else:
-                # Neural not available, use Prolog only
-                final_eligible = prolog_eligible
-                final_confidence = prolog_confidence
-                explanation = prolog_analysis.primary_reason
-                fusion_method = "prolog_only"
-            
-            return {
-                'eligible': final_eligible,
-                'confidence': final_confidence,
-                'explanation': explanation,
-                'fusion_method': fusion_method,
-                'neural_agreement': neural_eligible == prolog_eligible if neural_prediction.get('available') else None
-            }
-            
-        except Exception as e:
-            logger.error(f"Prediction fusion failed: {e}")
-            return {
-                'eligible': False,
-                'confidence': 0.2,
-                'explanation': f"Fusion failed: {e}",
-                'fusion_method': 'error_fallback'
-            }
-
-    @property
-    def master_scraper(self): # Master scraper property
-        """Lazy-load master legal scraper"""
-        if self._master_scraper is None:
-            try:
-                # Add the scripts directory to Python path
-                scripts_dir = Path(__file__).parent.parent / "scripts"
-                if str(scripts_dir) not in sys.path:
-                    sys.path.insert(0, str(scripts_dir))
-                
-                from master_legal_scraper import MasterLegalScraper
-                # Initialize with data directory from config
-                self._master_scraper = MasterLegalScraper(data_dir=self.config.DATA_DIR)
-                logger.info("Master legal scraper initialized successfully")
-            except ImportError as e:
-                logger.error(f"Master legal scraper not available: {e}")
-                logger.error("Please ensure master_legal_scraper.py is in the scripts directory.")
-                raise ImportError("Master legal scraper not available")
-        return self._master_scraper
-    
-    def update_legal_knowledge(self) -> Dict[str, Any]: # Updated method using master scraper
-        """Update legal knowledge from external sources using the master scraper."""
-        logger.info("Starting legal knowledge update with master scraper...")
-        try:
-=======
-    
-    def _run_prolog_analysis(self, entities: Dict[str, Any], neural_prediction: Dict[str, Any]) -> Any:
-        """Run Prolog analysis informed by neural predictions."""
-        try:
-            # Use neural-predicted domains to inform Prolog analysis
-            predicted_domains = neural_prediction.get('domains', ['general_legal_aid'])
-            
-            # Run comprehensive legal analysis with domain hints
-            analysis_result = self.prolog_engine.comprehensive_legal_analysis(
-                entities, 
-                domains=predicted_domains
-            )
-            
-            return analysis_result
-            
-        except Exception as e:
-            logger.error(f"Prolog analysis failed: {e}")
-            # Return a fallback result
-            from .prolog_engine import LegalReasoning
-            return LegalReasoning(
-                case_id=f"fallback_{datetime.now().strftime('%H%M%S')}",
-                eligible=False,
-                confidence=0.3,
-                primary_reason=f"Analysis failed: {e}",
-                detailed_reasoning=[],
-                applicable_rules=[],
-                legal_citations=[],
-                method='prolog_fallback'
-            )
-    
-    def _fuse_predictions(self, neural_prediction: Dict[str, Any], prolog_analysis: Any) -> Dict[str, Any]:
-        """Fuse neural and Prolog predictions into final decision."""
-        try:
-            neural_eligible = neural_prediction.get('eligibility_probability', 0.5) > 0.5
-            neural_confidence = neural_prediction.get('confidence', 0.5)
-            
-            prolog_eligible = prolog_analysis.eligible
-            prolog_confidence = prolog_analysis.confidence
-            
-            # Fusion strategies
-            if neural_prediction.get('available', False):
-                # Both systems agree
-                if neural_eligible == prolog_eligible:
-                    final_eligible = neural_eligible
-                    final_confidence = (neural_confidence + prolog_confidence) / 2
-                    explanation = f"Both neural and symbolic reasoning agree: {prolog_analysis.primary_reason}"
-                    fusion_method = "agreement"
-                # Disagreement - trust Prolog for rule-based cases, neural for complex patterns
-                else:
-                    if prolog_confidence > neural_confidence:
-                        final_eligible = prolog_eligible
-                        final_confidence = prolog_confidence * 0.9  # Slight penalty for disagreement
-                        explanation = f"Symbolic reasoning preferred: {prolog_analysis.primary_reason}"
-                        fusion_method = "prolog_preferred"
-                    else:
-                        final_eligible = neural_eligible
-                        final_confidence = neural_confidence * 0.9
-                        explanation = f"Neural prediction preferred (confidence: {neural_confidence:.2f})"
-                        fusion_method = "neural_preferred"
-            else:
-                # Neural not available, use Prolog only
-                final_eligible = prolog_eligible
-                final_confidence = prolog_confidence
-                explanation = prolog_analysis.primary_reason
-                fusion_method = "prolog_only"
-            
-            return {
-                'eligible': final_eligible,
-                'confidence': final_confidence,
-                'explanation': explanation,
-                'fusion_method': fusion_method,
-                'neural_agreement': neural_eligible == prolog_eligible if neural_prediction.get('available') else None
-            }
-            
-        except Exception as e:
-            logger.error(f"Prediction fusion failed: {e}")
-            return {
-                'eligible': False,
-                'confidence': 0.2,
-                'explanation': f"Fusion failed: {e}",
-                'fusion_method': 'error_fallback'
-            }
-
-    @property
-    def master_scraper(self): # Master scraper property
-        """Lazy-load master legal scraper"""
-        if self._master_scraper is None:
-            try:
-                # Add the scripts directory to Python path
-                scripts_dir = Path(__file__).parent.parent / "scripts"
-                if str(scripts_dir) not in sys.path:
-                    sys.path.insert(0, str(scripts_dir))
-                
-                from master_legal_scraper import MasterLegalScraper
-                # Initialize with data directory from config
-                self._master_scraper = MasterLegalScraper(data_dir=self.config.DATA_DIR)
-                logger.info("Master legal scraper initialized successfully")
-            except ImportError as e:
-                logger.error(f"Master legal scraper not available: {e}")
-                logger.error("Please ensure master_legal_scraper.py is in the scripts directory.")
-                raise ImportError("Master legal scraper not available")
-        return self._master_scraper
-    
-    def update_legal_knowledge(self) -> Dict[str, Any]: # Updated method using master scraper
-        """Update legal knowledge from external sources using the master scraper."""
-        logger.info("Starting legal knowledge update with master scraper...")
-        try:
->>>>>>> f63cb0c5
-            # Use master scraper for comprehensive knowledge update
-            results = self.comprehensive_scraping()
+            results = self.legal_scraper.update_legal_knowledge()
             logger.info(f"Legal knowledge update completed: {results.get('status')}")
             # After scraping, re-initialize PrologEngine to ensure it picks up latest scraped data
             self._prolog_engine = None  # Force reinitialization
@@ -571,81 +223,71 @@
             raise
     
     def predict_legal_eligibility(self, query: str, case_details: Optional[Dict] = None) -> Dict[str, Any]:
-<<<<<<< HEAD
-        """
-        Predict legal aid eligibility using the hybrid neural + symbolic approach.
-        Can accept pre-gathered case_details to bypass initial entity extraction.
-        """
-=======
-        """Predict legal aid eligibility using the truly hybrid neural + symbolic approach."""
->>>>>>> f63cb0c5
-        logger.info("Predicting legal eligibility using hybrid neural-symbolic approach")
-        logger.info(f"Query: {query[:150]}...")
+        """Predict legal aid eligibility for a single query using the hybrid system."""
+        logger.info("Predicting legal eligibility for a single query (hybrid approach)")
+        logger.info(f"Query: {query[:150]}...") # Log a bit more of the query
         
         try:
-<<<<<<< HEAD
-            # Step 1: Use pre-existing entities if provided, otherwise extract them from the query.
-            if case_details:
-                extracted_entities = case_details
-                logger.info("Using pre-gathered entities for analysis.")
-            else:
-                extracted_entities = self.data_processor.extract_entities(query)
-            
-            logger.info(f"Entities for Analysis: {extracted_entities}")
-=======
             # Step 1: Extract entities using DataPreprocessor
+            # Assuming DataPreprocessor has an extract_entities method
+            # This method should be available in a trained/loaded DataProcessor
             extracted_entities = self.data_processor.extract_entities(query)
             logger.info(f"Extracted Entities: {extracted_entities}")
->>>>>>> f63cb0c5
-
-            # Step 2: Neural Predictions (Domain Classification + Eligibility)
-            neural_prediction = self._run_neural_predictions(query)
-            logger.info(f"Neural Predictions: {neural_prediction}")
-<<<<<<< HEAD
-
-            # Step 3: Enhanced Prolog Analysis with Neural-informed domains and full facts
-            prolog_analysis = self._run_prolog_analysis(extracted_entities, neural_prediction)
-            logger.info(f"Prolog Analysis: {prolog_analysis.eligible} (confidence: {prolog_analysis.confidence:.2f})")
-
-            # Step 4: Hybrid Fusion
-            final_decision = self._fuse_predictions(neural_prediction, prolog_analysis)
-            logger.info(f"Final Hybrid Decision: {final_decision}")
-
-=======
-
-            # Step 3: Enhanced Prolog Analysis with Neural-informed domains
-            prolog_analysis = self._run_prolog_analysis(extracted_entities, neural_prediction)
-            logger.info(f"Prolog Analysis: {prolog_analysis.eligible} (confidence: {prolog_analysis.confidence:.2f})")
-
-            # Step 4: Hybrid Fusion
-            final_decision = self._fuse_predictions(neural_prediction, prolog_analysis)
-            logger.info(f"Final Hybrid Decision: {final_decision}")
-
->>>>>>> f63cb0c5
-            # Step 5: Construct comprehensive result
+
+            # Step 2: Use PrologEngine for comprehensive legal analysis
+            # The PrologEngine should be initialized and ready.
+            # It will use the comprehensive rules loaded during its init.
+            analysis_result = self.prolog_engine.comprehensive_legal_analysis(extracted_entities)
+
+            # Step 3: Integrate Neural Models (Optional, depending on hybrid strategy)
+            # For a true hybrid approach, you'd also run neural predictions here.
+            # This would require loading the trained neural models.
+            # For now, we rely heavily on the Prolog engine for the 'final' decision in this predict function.
+            # If a neural prediction is *also* needed for fusion, it would be done by the evaluator's predict method.
+            
+            # Example (if you wanted to run a neural predictor here too):
+            # domain_model = self.evaluator.load_trained_model(str(self.config.MODELS_DIR / "domain_classifier"), "domain_classifier")
+            # eligibility_model = self.evaluator.load_trained_model(str(self.config.MODELS_DIR / "eligibility_predictor"), "eligibility_predictor")
+            #
+            # tokenizer = self.evaluator.tokenizer # Assuming evaluator has tokenizer
+            # encoding = tokenizer(query, truncation=True, padding='max_length', max_length=self.config.MODEL_CONFIG['max_length'], return_tensors='pt')
+            #
+            # # Run neural predictions (simplified)
+            # with torch.no_grad():
+            #     domain_logits = domain_model(encoding['input_ids'].to(self.evaluator.device), encoding['attention_mask'].to(self.evaluator.device))['logits']
+            #     neural_domains = [self.config.ENTITY_CONFIG['domains'][i] for i, val in enumerate((torch.sigmoid(domain_logits) > 0.5).squeeze().cpu().numpy()) if val]
+            #     
+            #     eligibility_logits = eligibility_model(encoding['input_ids'].to(self.evaluator.device), encoding['attention_mask'].to(self.evaluator.device))['logits']
+            #     neural_eligibility_prob = torch.sigmoid(eligibility_logits).item()
+            #
+            # neural_prediction_info = {
+            #     'domains': neural_domains,
+            #     'eligibility_probability': neural_eligibility_prob,
+            #     'confidence': neural_eligibility_prob if neural_eligibility_prob > 0.5 else (1 - neural_eligibility_prob)
+            # }
+
             prediction_result = {
                 'query': query,
                 'timestamp': datetime.now().isoformat(),
                 'extracted_entities': extracted_entities,
-                'neural_prediction': neural_prediction,
-<<<<<<< HEAD
-                'prolog_reasoning': asdict(prolog_analysis),
-=======
+                # 'neural_prediction': neural_prediction_info, # Uncomment if you implement the neural part
                 'prolog_reasoning': {
-                    'eligible': prolog_analysis.eligible,
-                    'primary_reason': prolog_analysis.primary_reason,
-                    'confidence': prolog_analysis.confidence,
-                    'applied_rules': prolog_analysis.applicable_rules,
-                    'detailed_reasoning': prolog_analysis.detailed_reasoning,
-                    'legal_citations': prolog_analysis.legal_citations,
-                    'method': prolog_analysis.method
+                    'eligible': analysis_result.eligible,
+                    'reasoning': analysis_result.primary_reason,
+                    'confidence': analysis_result.confidence,
+                    'applied_rules': analysis_result.applicable_rules,
+                    'detailed_reasoning': analysis_result.detailed_reasoning,
+                    'legal_citations': analysis_result.legal_citations,
+                    'method': analysis_result.method
                 },
->>>>>>> f63cb0c5
-                'final_decision': final_decision,
-                'system_type': 'hybrid_neural_symbolic'
+                'final_decision': {
+                    'eligible': analysis_result.eligible,
+                    'confidence': analysis_result.confidence,
+                    'explanation': analysis_result.primary_reason # For now, direct from Prolog
+                },
             }
             
-            logger.info("Hybrid prediction completed successfully.")
+            logger.info("Single query prediction completed.")
             return prediction_result
 
         except Exception as e:
@@ -653,66 +295,9 @@
             return {
                 'query': query,
                 'timestamp': datetime.now().isoformat(),
-                'error': f'Hybrid prediction failed: {e}',
-                'system_type': 'hybrid_neural_symbolic'
+                'error': f'Prediction failed: {e}'
             }
-        
-    def _get_required_facts_for_domain(self, domain: str) -> list:
-        """Determines the list of required facts for a given domain."""
-        required = set(self.config.REQUIRED_FACTS_CONFIG.get('default', []))
-        required.update(self.config.REQUIRED_FACTS_CONFIG.get(domain, []))
-        return list(required)
-
-    def run_interactive_session(self):
-        """Starts an interactive conversational session for legal aid analysis."""
-        print("\nWelcome to the HybEx-Law Interactive Assistant.")
-        print("You can type 'quit' at any time to exit.")
-        initial_query = input("System: Please describe your legal issue in a sentence or two.\nUser: ")
-
-        if initial_query.lower().strip() == 'quit':
-            return
-
-        gathered_facts = {}
-        
-        # 1. Initial analysis to extract facts and determine domain
-        initial_entities = self.data_processor.extract_entities(initial_query)
-        gathered_facts.update(initial_entities)
-        
-        neural_pred = self._run_neural_predictions(initial_query)
-        domain = neural_pred['domains'][0] if neural_pred.get('domains') else 'default'
-        print(f"System: Based on your query, this seems to be a '{domain.replace('_', ' ')}' issue. To give you the most accurate analysis, I need to ask a few more questions.")
-
-        # 2. Determine what information is missing
-        required_facts = self._get_required_facts_for_domain(domain)
-        missing_facts = [fact for fact in required_facts if fact not in gathered_facts]
-
-        # 3. Conversational loop to gather missing facts
-        while missing_facts:
-            fact_to_find = missing_facts.pop(0)
-            question = self.config.QUESTION_MAPPING.get(fact_to_find, f"Could you please provide information about your {fact_to_find.replace('_', ' ')}?")
-            
-            user_response = input(f"System: {question}\nUser: ")
-            
-            if user_response.lower().strip() == 'quit':
-                print("System: Session ended by user.")
-                return
-            
-            # Extract entities from the user's latest response and update our knowledge
-            new_entities = self.data_processor.extract_entities(user_response)
-            if new_entities:
-                gathered_facts.update(new_entities)
-                print(f"System: Understood. I've noted the following: {new_entities}")
-            
-            # Re-check what's still missing
-            missing_facts = [fact for fact in required_facts if fact not in gathered_facts]
-
-        # 4. Final Analysis
-        print("\nSystem: Thank you. I have all the necessary information. Analyzing your case now...")
-        final_result = self.predict_legal_eligibility(initial_query, case_details=gathered_facts)
-
-        # 5. Display Final Result
-        print_prediction_result(final_result)
-
+    
     def get_system_status(self) -> Dict[str, Any]:
         """Get current system status and health check"""
         logger.info("Checking system status")
